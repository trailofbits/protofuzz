--- conflicted
+++ resolved
@@ -24,15 +24,8 @@
 
 
 def find_protoc(path=os.environ['PATH']):
-<<<<<<< HEAD
     """Traverse a path ($PATH by default) to find the protoc compiler."""
-    protoc_filename = 'protoc'
-=======
-    '''
-    Traverse a path ($PATH by default) to find the protoc compiler
-    '''
     protoc_filenames = ['protoc', 'protoc.exe']
->>>>>>> 2c240b49
 
     bin_search_paths = path.split(os.pathsep) or []
     for search_path in bin_search_paths:
@@ -121,4 +114,4 @@
 def types_from_module(pb_module):
     """Return protobuf class types from an imported generated module."""
     types = pb_module.DESCRIPTOR.message_types_by_name
-    return [getattr(pb_module, name) for name in types]
+    return [getattr(pb_module, name) for name in types]