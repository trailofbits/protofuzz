--- conflicted
+++ resolved
@@ -1,11 +1,8 @@
 #!/usr/bin/env python3
 
 import os
-<<<<<<< HEAD
 import re
-=======
 import secrets
->>>>>>> 93fb9bd7
 import stat
 import shutil
 import tempfile
@@ -18,8 +15,6 @@
 
     def setUp(self):
         self.tempdir = tempfile.mkdtemp()
-        self.valid_name = 'Msg'
-        self.valid_contents = 'message {} {{ required int32 var = 1; }}\n'.format(name)
         self.valid_filename = os.path.join(self.tempdir, "test.proto")
 
     def tearDown(self):
@@ -42,20 +37,21 @@
         """
         Get a protobuf module from string
         """
-<<<<<<< HEAD
-        module = pbimport.from_string(self.valid_contents)
-        self.assertTrue(hasattr(module, self.valid_name))
-=======
         name = f'Msg{secrets.token_hex(16)}'
         contents = 'message {} {{ required int32 var = 1; }}\n'.format(name)
->>>>>>> 93fb9bd7
+
+        module = pbimport.from_string(contents)
+        self.assertTrue(hasattr(module, name))
 
     def test_from_generated(self):
         """
         Get a protobuf module from generated file
         """
+        name = f'Msg{secrets.token_hex(16)}'
+        contents = 'message {} {{ required int32 var = 1; }}\n'.format(name)
+
         with open(self.valid_filename, 'w') as f:
-            f.write(self.valid_contents)
+            f.write(contents)
     
         dest = self.tempdir
         full_path = os.path.abspath(proto_file)
@@ -72,12 +68,7 @@
         """
         Test the failing of malformed generated protobuf file
         """
-<<<<<<< HEAD
         contents = 'malformed generated code'
-=======
-        name = f'Msg{secrets.token_hex(16)}'
-        contents = 'message {} {{ required int32 var = 1; }}\n'.format(name)
->>>>>>> 93fb9bd7
 
         filename = os.path.join(self.tempdir, "test_pb2.py")
         with open(filename, 'w') as f:
@@ -99,11 +90,14 @@
         """
         Test generation and loading of protobuf artifacts
         """
+        name = f'Msg{secrets.token_hex(16)}'
+        contents = 'message {} {{ required int32 var = 1; }}\n'.format(name)
+
         with open(self.valid_filename, 'w') as f:
-            f.write(self.valid_contents)
+            f.write(contents)
 
         module = pbimport.from_file(self.valid_filename)
-        self.assertTrue(hasattr(module, self.valid_name))
+        self.assertTrue(hasattr(module, name))
 
     def test_failing_generate_and_import(self):
         """
